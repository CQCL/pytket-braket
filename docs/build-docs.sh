#!/bin/bash
rm -rf build/
# Move theming elements into the docs folder
cp -R pytket-docs-theming/_static .
cp -R pytket-docs-theming/quantinuum-sphinx .
cp pytket-docs-theming/conf.py .
# Get the name of the project
EXTENSION_NAME="$(basename "$(dirname `pwd`)")"
# Build the docs. Ensure we have the correct project title.
<<<<<<< HEAD
sphinx-build -b html -D html_title="$EXTENSION_NAME" . build
=======
sphinx-build -W -b html -D html_title="$EXTENSION_NAME" . build || exit 1
sphinx-build -W -v -b coverage . build/coverage || exit 1
>>>>>>> 0169833b
# Remove copied files. This ensures reusability.
rm -r _static
rm -r quantinuum-sphinx
rm conf.py<|MERGE_RESOLUTION|>--- conflicted
+++ resolved
@@ -7,12 +7,8 @@
 # Get the name of the project
 EXTENSION_NAME="$(basename "$(dirname `pwd`)")"
 # Build the docs. Ensure we have the correct project title.
-<<<<<<< HEAD
-sphinx-build -b html -D html_title="$EXTENSION_NAME" . build
-=======
 sphinx-build -W -b html -D html_title="$EXTENSION_NAME" . build || exit 1
 sphinx-build -W -v -b coverage . build/coverage || exit 1
->>>>>>> 0169833b
 # Remove copied files. This ensures reusability.
 rm -r _static
 rm -r quantinuum-sphinx
