.. currentmodule:: pytket.extensions.braket

Changelog
~~~~~~~~~

<<<<<<< HEAD
0.44.0rc2 (August 2025)
-----------------------

* Clean up CI
=======
0.44.0 (August 2025)
--------------------

* Update pytket minimum version requirement to 2.9.1.
>>>>>>> 86cfe31c

0.43.0 (July 2025)
------------------

* Add `cc_prx` and `measure_ff` to dictionary of recognized gates.
* Support PRx (OpType.PhasedX) in conversion functions.
* Update pytket minimum version requirement to 2.7.0.
* Update minimum versions of braket dependencies.

0.42.0 (June 2025)
------------------

* Update pytket minimum version requirement to 2.6.0.
* Add optional "verbatim" argument to BracketBackend for supporting verbatim circuits execution. See: https://docs.aws.amazon.com/braket/latest/developerguide/braket-constructing-circuit.html?tag=local002-20#verbatim-compilation

0.41.0 (May 2025)
-----------------

* Python 3.13 support added.
* Replaced internal usage of :py:meth:`~pytket.passes.RebaseCustom` and :py:meth:`~pytket.passes.SquashCustom` so that the `BraketBackend.default_compilation_pass` method uses only serializable passes.
* Changed default optimization level from 1 to 2.
* Update pytket minimum version requirement to 2.4.1.

0.40.0 (March 2025)
-------------------

* Update pytket minimum version requirement to 2.0.1.
* Update to new schema for Rigetti devices.

0.39.0 (January 2025)
---------------------

* Updated pytket version requirement to 1.39.
* Remove code related to OQC devices (no longer supported on AWS Braket).

0.38.0 (October 2024)
---------------------

* Updated pytket version requirement to 1.33.

0.37.0 (July 2024)
------------------

* Updated pytket version requirement to 1.30.

0.36.0 (April 2024)
-------------------

* Updated pytket version requirement to 1.27.
* Devices with full connectivity will use the `FullyConnected` class
  to represent their architecture.

0.35.1 (March 2024)
-------------------

* Updated pytket version requirement to 1.26.

0.34.1 (January 2024)
---------------------

* Updated pytket version requirement to 1.24.
* Python 3.12 support added, 3.9 dropped.

0.33.0 (January 2024)
---------------------

* Updated pytket version requirement to 1.23.

0.32.0 (November 2023)
----------------------

* Updated pytket version requirement to 1.22.

0.31.2 (November 2023)
----------------------

* Replace uses of "private" (underscored) pytket symbols.

0.31.1 (October 2023)
---------------------

* Fix use of ``SimplifyInitial``

0.31.0 (October 2023)
---------------------

* Don't include ``SimplifyInitial`` in default passes; instead make it an option
  to ``process_circuits()``.
* Updated pytket version requirement to 1.21.

0.30.0 (September 2023)
-----------------------

* Update pytket version requirement to 1.19.
* Update amazon-braket-sdk version requirement to 1.53.
* Update amazon-braket-schemas version requirement to 1.19.
* Update amazon-braket-default-simulator version requirement to 1.20.

0.29.0 (July 2023)
------------------

* Update pytket version requirement to 1.17.

0.28.0 (June 2023)
------------------

* Updated pytket version requirement to 1.16.

0.27.0 (May 2023)
-----------------

* Updated pytket version requirement to 1.15.

0.26.0 (January 2023)
---------------------

* Drop support for Python 3.8; add support for 3.11.
* Fix handling of implicit qubit permutation for state simulators.
* Updated pytket version requirement to 1.11.

0.25.0 (November 2022)
----------------------

* Updated pytket version requirement to 1.9.

0.24.0 (November 2022)
----------------------

* Require circuits submitted to IonQ to have contiguous qubit numbering.
* Updated pytket version requirement to 1.8.

0.23.0 (October 2022)
---------------------

* Updated pytket version requirement to 1.7.

0.22.1 (September 2022)
-----------------------

* Ignore ``OpType.Barrier`` when converting to braket circuit.
* Fix results parsing when not all qubits are measured.
* Include all qubits in circuit when device requires it.

0.22.0 (September 2022)
-----------------------

* Fix tracking of qubit indices on devices with non-contiguous qubit sets.
* Update dependencies.
* Updated pytket version requirement to 1.6.

0.21.0 (July 2022)
------------------

* Updated pytket version requirement to 1.4.

0.20.0 (June 2022)
------------------

* Updated pytket version requirement to 1.3.

0.19.1 (June 2022)
------------------

* Fixes to qubit index handling.

0.19.0 (May 2022)
-----------------

* Add optional "aws_session" parameter to the available_devices class method of BracketBackend.
* Respect measurement operations in submitted circuits. (Previously these were
  not allowed and measurements were automatically added to all qubits.)
* Updated pytket version requirement to 1.2.

0.18.0 (April 2022)
-------------------

* Allow user to specify different local backends.
* Fix dimension mismatch for measurements for Braket QPU results.
* Updated pytket version requirement to 1.1.

0.17.0 (March 2022)
-------------------

* Add optional "region" argument for initializing BraketBackend.
* Update requirements for amazon-braket-sdk and amazon-braket-schemas.
* Add support for oqc provider.
* Correct readout errors reported for Rigetti devices.
* Add support for density-matrix simulators.
* Updated pytket version requirement to 1.0.

0.16.0 (February 2022)
----------------------

* Updated pytket version requirement to 0.19.
* Drop support for Python 3.7; add support for 3.10.
* Add support for CV gates.

0.15.0 (January 2022)
---------------------

* Updated pytket version requirement to 0.18.

0.14.0 (November 2021)
----------------------

* Updated pytket version requirement to 0.17.

0.13.0 (October 2021)
---------------------

* Updated pytket version requirement to 0.16.

0.12.0 (September 2021)
-----------------------

* Updated pytket version requirement to 0.15.

0.11.0 (September 2021)
-----------------------

* Updated pytket version requirement to 0.14.

0.10.0 (July 2021)
------------------

* Updated pytket version requirement to 0.13.

0.9.0 (June 2021)
-----------------

* Updated pytket version requirement to 0.12.

0.8.2 (June 2021)
-----------------

* Make cache handling more robust.

0.8.1 (June 2021)
-----------------

* Make BracketBackend.device a property, in accordance with definition in base class.

0.8.0 (May 2021)
----------------

* Updated pytket version requirement to 0.11.

0.7.0 (May 2021)
----------------

* Contextual optimisation added to default compilation passes (except at optimisation level 0).<|MERGE_RESOLUTION|>--- conflicted
+++ resolved
@@ -3,17 +3,10 @@
 Changelog
 ~~~~~~~~~
 
-<<<<<<< HEAD
-0.44.0rc2 (August 2025)
------------------------
-
-* Clean up CI
-=======
 0.44.0 (August 2025)
 --------------------
 
 * Update pytket minimum version requirement to 2.9.1.
->>>>>>> 86cfe31c
 
 0.43.0 (July 2025)
 ------------------
